--- conflicted
+++ resolved
@@ -204,14 +204,8 @@
                 for aug in self.pf_augmentations:
                     self._queue_file(aug, None)
 
-<<<<<<< HEAD
             # --- Main Run Loop ---
             console.log(f"{self.tag} Starting main run loop...")
-            current_file = ""
-=======
-            # play for set number of transitions
-            # TODO: move this to be managed by scheduler and track scheduler state instead
->>>>>>> 7cddafdb
             last_time = time.time()
             self.stop_requested = False  # Reset stop flag
 
@@ -220,16 +214,13 @@
                 elapsed = current_time - last_time
                 last_time = current_time
 
-<<<<<<< HEAD
-                # Check if player thread is still alive
-                if not self.thread_player.is_alive():
-=======
                 self._emit_current_file()
 
                 if self.ts_queue < self.params.startup_delay * 2:
                     pf_next_file, similarity = self.staff.seeker.get_next()
                     self._queue_file(pf_next_file, similarity)
->>>>>>> 7cddafdb
+                # Check if player thread is still alive
+                if not self.thread_player.is_alive():
                     console.log(
                         f"{self.tag} Player thread finished or terminated. Exiting run loop."
                     )
@@ -281,11 +272,7 @@
                         )
                 # --- End Player Tracking ---
 
-<<<<<<< HEAD
                 # Update queue time estimate
-=======
-                time.sleep(0.1)
->>>>>>> 7cddafdb
                 self.ts_queue -= elapsed
 
                 # Check if playback queue is empty (player might finish early)
@@ -295,7 +282,6 @@
                     )
                     break
 
-<<<<<<< HEAD
                 # Small sleep to prevent busy-waiting
                 time.sleep(0.01)
 
@@ -316,17 +302,6 @@
             console.log(f"{self.tag} Playback complete or stopped.")
             self.s_status.emit("Playback complete")
 
-=======
-            # all necessary files queued, wait for playback to finish
-            console.log(f"{self.tag} waiting for playback to finish...")
-            while self.q_playback.qsize() > 0:
-                self._emit_current_file()
-                time.sleep(0.1)
-            self.thread_player.join(timeout=0.1)
-            console.log(f"{self.tag} playback complete")
-            self.s_status.emit("playback complete")
-            self.s_segments_remaining.emit(0)
->>>>>>> 7cddafdb
         except KeyboardInterrupt:
             console.log(f"{self.tag}[yellow] CTRL + C detected, initiating shutdown...")
             self.stop_requested = True  # Signal shutdown
