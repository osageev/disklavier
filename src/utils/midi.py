import os
import sys
import mido
import numpy as np
import pretty_midi
from pathlib import Path
import matplotlib.pyplot as plt
from matplotlib.lines import Line2D
from scipy.ndimage import zoom
from bisect import bisect_left

from typing import Dict, Tuple, Optional
from dataclasses import dataclass

from . import basename, console

<<<<<<< HEAD
project_root = os.path.abspath(os.path.join(os.getcwd(), ".."))
if project_root not in sys.path:
    sys.path.insert(0, project_root)
    from utils.constants import TICKS_PER_BEAT
else:
    from src.utils.constants import TICKS_PER_BEAT
=======
from utils.constants import TICKS_PER_BEAT
>>>>>>> e7053c3a


@dataclass
class MidiAugmentationConfig:
    """
    configuration for midi augmentation.

    parameters
    ----------
    seed_rearrange : bool
        whether to rearrange the file based on beats.
    seed_remove_percentage : optional[float]
        percentage of notes to remove (0.0 to 1.0).
        can be used as an alternative to specific note count targets.
    target_notes_remaining : optional[int]
        target number of notes to leave in the file after removal.
        e.g., if 10, the removal process aims to leave 10 notes.
    notes_removed_per_step : optional[int]
        number of notes to remove at each progressive step of the removal process.
    num_variations_per_step : optional[int]
        number of different random variations to generate for each removal step.
    num_plays_per_segment_version : optional[int]
        default number of times to play each generated segment version.
        can be overridden by logic in `total_segments_for_sequence`.
    total_segments_for_sequence : optional[int]
        desired total number of segments in the augmented sequence (original + augmentations + best_match_cue).
        if specified, influences how many augmentations are selected/repeated.
    """

    rearrange: bool = False
    remove_percentage: Optional[float] = None
    target_notes_remaining: Optional[int] = None
    notes_removed_per_step: Optional[int] = 1
    num_variations_per_step: Optional[int] = 1
    num_plays_per_segment_version: Optional[int] = 1
    total_segments_for_sequence: Optional[int] = None

    def __post_init__(self):
        # convert string 'None' values to None
        for field in self.__dataclass_fields__:
            if getattr(self, field) == 'None':
                setattr(self, field, None)
        if self.remove_percentage is not None and not (
            0.0 <= self.remove_percentage <= 1.0
        ):
            raise ValueError("seed_remove_percentage must be between 0.0 and 1.0")
        if self.target_notes_remaining is not None and self.target_notes_remaining < 0:
            raise ValueError("target_notes_remaining cannot be negative.")
        if self.notes_removed_per_step is not None and self.notes_removed_per_step <= 0:
            raise ValueError("notes_removed_per_step must be positive.")
        if (
            self.num_variations_per_step is not None
            and self.num_variations_per_step <= 0
        ):
            raise ValueError("num_variations_per_step must be positive.")
        if (
            self.num_plays_per_segment_version is not None
            and self.num_plays_per_segment_version <= 0
        ):
            raise ValueError("num_plays_per_segment_version must be positive.")

        if (
            self.remove_percentage is not None
            and self.target_notes_remaining is not None
        ):
            console.log(
                "[yellow]warning: both seed_remove_percentage and target_notes_remaining are set. behavior might be combined or one might take precedence.[/yellow]"
            )


def get_bpm(file_path: str) -> int:
    """
    Extracts the bpm from a MIDI file. First, extraction is attempted from the filename, then from the file itself. If there are multiple `set_tempo` messages,
    the last one is used. A time signature of 4/4 is assumed.

    Parameters
    ----------
    file_path : str
        Path to the MIDI file.

    Returns
    -------
    int
        The BPM. Default is 120 BPM if not explicitly set.
    """
    try:
        tempo = int(os.path.basename(file_path).split("-")[1])
    except:
        tempo = 120
        midi_file = mido.MidiFile(file_path)
        for track in midi_file.tracks:
            for message in track:
                if message.type == "set_tempo":
                    tempo = mido.tempo2bpm(message.tempo)

    return tempo


def set_bpm(file_path: str, bpm: int) -> bool:
    """
    Sets the tempo of a MIDI file to a specified target tempo, provided as a bpm.

    Parameters
    ----------
    file_path : str
        The path to the MIDI file whose tempo is to be adjusted.
    bpm : int
        The target tempo in beats per minute (BPM) to set for the MIDI file.

    Returns
    -------
    bool
        True if the tempo was successfully set and matches the target bpm, False otherwise.
    """
    midi = mido.MidiFile(file_path)

    # remove existing set_tempo messages from all tracks
    for track in midi.tracks:
        tempo_indices = []
        for i, msg in enumerate(track):
            if msg.type == "set_tempo":
                tempo_indices.append(i)

        # remove in reverse order to avoid index shifting
        for index in sorted(tempo_indices, reverse=True):
            del track[index]

    # insert new tempo message at the beginning of the first track
    midi.tracks[0].insert(
        0, mido.MetaMessage("set_tempo", tempo=mido.bpm2tempo(bpm), time=0)
    )
    midi.save(file_path)

    return get_bpm(file_path) == bpm


def change_tempo(in_path: str, out_path: str, tempo: int):
    midi = mido.MidiFile(in_path)
    new_tempo = mido.bpm2tempo(tempo)
    new_message = mido.MetaMessage("set_tempo", tempo=new_tempo, time=0)
    tempo_added = False

    for i, track in enumerate(midi.tracks):
        # remove existing set_tempo messages
        tempo_messages = []
        for j, msg in enumerate(track):
            if msg.type == "set_tempo":
                tempo_messages.append(j)

        for index in tempo_messages:
            midi.tracks[i][index] = new_message

        # add new set_tempo message to the first track
        if not tempo_added:
            track.insert(0, new_message)
            tempo_added = True

    # if no tracks had a set_tempo message and no new one was added, add a new track with the tempo message
    if not tempo_added:
        new_track = mido.MidiTrack()
        new_track.append(new_message)
        midi.tracks.append(new_track)

    midi.save(out_path)


def transform(
    file_path: str, out_dir: str, bpm: int, transformations: Dict, num_beats: int = 8
) -> str:
    new_filename = f"{Path(file_path).stem}_t{transformations['transpose']:02d}s{transformations['shift']:02d}"
    out_path = os.path.join(out_dir, f"{new_filename}.mid")

    if transformations["transpose"] != 0:
        t_midi = pretty_midi.PrettyMIDI(initial_tempo=bpm)

        for instrument in pretty_midi.PrettyMIDI(file_path).instruments:
            # don't mess with the metronome
            if instrument.is_drum:
                t_midi.instruments.append(instrument)
                continue

            transposed_instrument = pretty_midi.Instrument(
                program=instrument.program, name=new_filename
            )

            for note in instrument.notes:
                transposed_instrument.notes.append(
                    pretty_midi.Note(
                        velocity=note.velocity,
                        pitch=note.pitch + int(transformations["transpose"]),
                        start=note.start,
                        end=note.end,
                    )
                )

            t_midi.instruments.append(transposed_instrument)

        t_midi.write(out_path)
    else:
        mido.MidiFile(file_path).save(out_path)

    if transformations["shift"] != 0:
        s_midi = pretty_midi.PrettyMIDI(initial_tempo=bpm)
        seconds_per_beat = 60 / bpm
        shift_seconds = transformations["shift"] * seconds_per_beat
        loop_point = (num_beats + 0) * seconds_per_beat

        for instrument in pretty_midi.PrettyMIDI(out_path).instruments:
            # don't mess with the metronome
            if instrument.is_drum:
                s_midi.instruments.append(instrument)
                continue

            shifted_instrument = pretty_midi.Instrument(
                program=instrument.program, name=new_filename
            )
            for note in instrument.notes:
                dur = note.end - note.start
                shifted_start = (note.start + shift_seconds) % loop_point
                shifted_end = shifted_start + dur

                if note.start + shift_seconds >= loop_point:
                    shifted_start += seconds_per_beat
                    shifted_end += seconds_per_beat

                shifted_instrument.notes.append(
                    pretty_midi.Note(
                        velocity=note.velocity,
                        pitch=note.pitch,
                        start=shifted_start,
                        end=shifted_end,
                    )
                )

            s_midi.instruments.append(shifted_instrument)

        s_midi.write(out_path)

    set_bpm(out_path, bpm)

    return out_path


def csv_to_midi(csv_path: str, midi_output_path: str, verbose: bool = False) -> bool:
    """
    Convert a CSV file containing piano note data to a MIDI file.

    Parameters
    ----------
    csv_path : str
        Path to the CSV file with piano note data.
    midi_output_path : str
        Path where the MIDI file will be saved.
    verbose : bool
        Whether to print verbose output.

    Returns
    -------
    bool
        True if the MIDI file was created successfully, False otherwise.
    """
    messages = []
    with open(csv_path, "r") as file:
        next(file)
        for line in file:
            _, msg_type, msg_pitch, msg_velocity, abs_time = line.strip().split(",")
            messages.append(
                mido.Message(
                    type=msg_type,
                    note=int(msg_pitch),
                    velocity=int(msg_velocity),
                    time=int(abs_time),
                )
            )

    if not messages:
        console.log("[orange]Warning: No notes found in CSV file")
        return False

    messages.sort(key=lambda msg: msg.time)
    if verbose:
        console.log(messages[:5])
        console.log(messages[-5:])

    # convert absolute timing to relative timing
    for i in range(len(messages) - 1, 0, -1):
        messages[i].time = messages[i].time - messages[i - 1].time
    # messages[0].time = 0

    midi = mido.MidiFile(ticks_per_beat=TICKS_PER_BEAT)
    track = mido.MidiTrack()
    track.name = basename(midi_output_path)

    # add messages to track
    for msg in messages:
        track.append(msg)
    midi.tracks.append(track)

    midi.save(midi_output_path)

    console.log(f"[green]MIDI file created: '{midi_output_path}'")

    return os.path.isfile(midi_output_path)


def combine_midi_files(input_files: list[str], output_path: str) -> bool:
    """
    Combine multiple MIDI files into a single MIDI file, preserving separate tracks.

    Parameters
    ----------
    input_files : list[str]
        List of paths to input MIDI files.
    output_path : str
        Path where the combined MIDI file will be saved.

    Returns
    -------
    bool
        True if the combined MIDI file was created successfully, False otherwise.
    """
    combined = mido.MidiFile(ticks_per_beat=TICKS_PER_BEAT)

    # add all tracks from all files
    for file_path in input_files:
        midi = mido.MidiFile(file_path)
        for track in midi.tracks:
            # remove all set_tempo messages (one is set in player recording file)
            track[:] = [msg for msg in track if msg.type != "set_tempo"]
            combined.tracks.append(track)

    combined.save(output_path)
    console.log(f"[green]combined MIDI file created: '{output_path}'")

    return os.path.isfile(output_path)


def generate_piano_roll(midi_path, output_path=None, figsize=(12, 8), dpi=100):
    """
    Generate a piano roll visualization from a MIDI file.
    TODO: have live velocity changes be reflected here

    Parameters
    ----------
    midi_path : str
        Path to the MIDI file.
    output_path : str, optional
        Path to save the piano roll image. If None, will save to the same directory
        as the MIDI file with the same name but with .png extension.
    figsize : tuple, optional
        Figure size in inches (width, height).
    dpi : int, optional
        DPI for the output image.

    Returns
    -------
    str
        Path to the generated piano roll image.
    """
    if output_path is None:
        output_path = os.path.splitext(midi_path)[0] + "-pianoroll.png"

    try:
        if not os.path.exists(midi_path):
            console.log(
                f"\t[orange]midi file '{os.path.basename(midi_path)}' not found[/orange]"
            )
            return None

        midi_data = pretty_midi.PrettyMIDI(midi_path)

        plt.figure(figsize=figsize)
        legend_elements = []
        colors = ["red", "blue"]  # player is red, system is blue
        for i, instrument in enumerate(midi_data.instruments):
            if not instrument.notes:
                continue

            for note in instrument.notes:
                plt.fill_betweenx(
                    [note.pitch, note.pitch + 0.8],
                    [note.start, note.start],
                    [note.end, note.end],
                    color=colors[i],
                    alpha=note.velocity / 127.0,
                )

            # add to legend
            legend_elements.append(
                Line2D(
                    [0],
                    [0],
                    color=colors[i],
                    lw=4,
                    label=instrument.name.split("-")[0],
                )
            )

        # add legend, labels and title
        plt.legend(handles=legend_elements, loc="upper right")
        plt.xlabel("Time (seconds)")
        plt.ylabel("Pitch")
        plt.title(f"Piano Roll - {os.path.basename(midi_path)}")
        # set y limits to show only the piano range
        plt.ylim(20, 108)
        plt.xlim(0, midi_data.get_end_time())
        # display octaves
        octaves = list(range(24, 108, 12))
        octave_names = ["C" + str(i) for i in range(1, 8)]
        plt.yticks(octaves, octave_names)
        plt.grid(alpha=0.3)
        # save
        plt.tight_layout()
        plt.savefig(output_path, dpi=dpi)
        plt.close()

        console.log(
            f"\t[green italic]saved piano roll to '{os.path.basename(output_path)}'[/green italic]"
        )
        return output_path
    except Exception as e:
        console.log(f"\t[red]error generating piano roll: {e}[/red]")
        return None


def get_note_min_max(input_file_path) -> Tuple[int, int]:
    """
    Returns the values of the highest and lowest notes in a MIDI file.

    Parameters
    ----------
    input_file_path : str
        Path to the MIDI file.

    Returns
    -------
    Tuple[int, int]
        The lowest and highest notes in the MIDI file.
    """
    mid = mido.MidiFile(input_file_path)
    lowest_note = 127
    highest_note = 0

    for track in mid.tracks:
        for msg in track:
            if not msg.is_meta and msg.type in ["note_on", "note_off"]:
                if msg.velocity > 0:
                    lowest_note = min(lowest_note, msg.note)
                    highest_note = max(highest_note, msg.note)

    return (lowest_note, highest_note)


def trim_piano_roll(piano_roll):
    """
    trim piano roll to remove empty rows and columns

    Parameters
    ----------
    piano_roll : np.ndarray
        piano roll array

    Returns
    -------
    np.ndarray
        trimmed piano roll array
    """
    # find non-zero rows and columns
    rows = np.any(piano_roll, axis=1)
    cols = np.any(piano_roll, axis=0)

    # get indices of non-zero rows and columns
    row_indices = np.where(rows)[0]
    col_indices = np.where(cols)[0]

    # if no non-zero elements, return empty array
    if len(row_indices) == 0 or len(col_indices) == 0:
        return np.array([])

    # trim array
    return piano_roll[
        row_indices[0] : row_indices[-1] + 1, col_indices[0] : col_indices[-1] + 1
    ]


def upsample_piano_roll(piano_roll, target_height=400, target_width=1200):
    """
    upsample piano roll to target resolution while preserving aspect ratio

    Parameters
    ----------
    piano_roll : np.ndarray
        piano roll array
    target_height : int
        target height in pixels
    target_width : int
        target width in pixels

    Returns
    -------
    np.ndarray
        upsampled piano roll array
    """
    if piano_roll.size == 0:
        return np.zeros((target_height, target_width))

    # calculate zoom factors
    height, width = piano_roll.shape
    zoom_height = target_height / height
    zoom_width = target_width / width

    # upsample using scipy zoom
    return zoom(piano_roll, (zoom_height, zoom_width), order=0)


def transpose_midi(input_file_path: str, output_file_path: str, semitones: int) -> None:
    """
    Transposes all the notes in a MIDI file by a specified number of semitones.

    Parameters
    ----------
    input_file_path : str
        Path to the input MIDI file.
    output_file_path : str
        Path where the transposed MIDI file will be saved.
    semitones : int
        Number of semitones to transpose the notes. Positive for up, negative for down.
    """

    midi = pretty_midi.PrettyMIDI(input_file_path)
    for instrument in midi.instruments:
        if not instrument.is_drum:
            for note in instrument.notes:
                note.pitch += semitones
    midi.write(output_file_path)


def change_tempo_and_trim(
    input_file: str, output_file: str, tempo: float = 93.75, cutoff_sec: float = 5.12
) -> bool:
    """Process a MIDI file to change its tempo and trim events after a cutoff.

    This function loads a MIDI file, replaces any existing tempo messages with a new tempo
    message, and trims events so that no event occurs after the specified cutoff time.
    If any note remains active at the cutoff, a note_off message is inserted.

    Parameters
    ----------
    input_file : str
        Path to the input MIDI file.
    output_file : str
        Path where the processed MIDI file will be saved.
    tempo : float, optional
        Desired tempo in BPM. Defaults to 93.75 so that 9 beats equals 5.12s.
    cutoff_sec : float, optional
        Time in seconds after which events are trimmed.
            Defaults to 5.12.

    Returns
    -------
    bool
        True if the output file exists after saving, False otherwise.
    """

    mid = mido.MidiFile(input_file)
    new_tempo_value = mido.bpm2tempo(tempo)
    ticks_per_beat = mid.ticks_per_beat

    # if no tracks exist, add a new track with the tempo message
    if not mid.tracks:
        new_track = mido.MidiTrack()
        new_track.append(mido.MetaMessage("set_tempo", tempo=new_tempo_value, time=0))
        mid.tracks.append(new_track)

    new_tracks = []
    for track_index, track in enumerate(mid.tracks):
        new_track = []
        current_abs_tick = 0
        active_notes = {}
        # insert new tempo message at beginning of first track
        if track_index == 0:
            new_track.append(
                mido.MetaMessage("set_tempo", tempo=new_tempo_value, time=0)
            )
        for msg in track:
            # skip existing tempo messages
            if msg.type == "set_tempo":
                continue
            next_abs_tick = current_abs_tick + msg.time
            event_time_sec = mido.tick2second(
                next_abs_tick, ticks_per_beat, new_tempo_value
            )
            if event_time_sec > cutoff_sec:
                current_time_sec = mido.tick2second(
                    current_abs_tick, ticks_per_beat, new_tempo_value
                )
                remaining_sec = cutoff_sec - current_time_sec
                remaining_ticks = int(
                    mido.second2tick(remaining_sec, ticks_per_beat, new_tempo_value)
                )
                first = True
                for channel, note in list(active_notes.keys()):
                    note_off_time = remaining_ticks if first else 0
                    new_track.append(
                        mido.Message(
                            "note_off",
                            note=note,
                            channel=channel,
                            velocity=0,
                            time=note_off_time,
                        )
                    )
                    first = False
                current_abs_tick += remaining_ticks
                break
            else:
                new_track.append(msg.copy(time=msg.time))
                current_abs_tick = next_abs_tick
                if msg.type == "note_on" and msg.velocity > 0:
                    active_notes[(msg.channel, msg.note)] = True
                elif msg.type == "note_off" or (
                    msg.type == "note_on" and msg.velocity == 0
                ):
                    key = (msg.channel, msg.note)
                    if key in active_notes:
                        del active_notes[key]
        current_time_sec = mido.tick2second(
            current_abs_tick, ticks_per_beat, new_tempo_value
        )
        if current_time_sec < cutoff_sec and active_notes:
            remaining_sec = cutoff_sec - current_time_sec
            remaining_ticks = int(
                mido.second2tick(remaining_sec, ticks_per_beat, new_tempo_value)
            )
            first = True
            for channel, note in list(active_notes.keys()):
                note_off_time = remaining_ticks if first else 0
                new_track.append(
                    mido.Message(
                        "note_off",
                        note=note,
                        channel=channel,
                        velocity=0,
                        time=note_off_time,
                    )
                )
                first = False
        new_tracks.append(new_track)

    mid.tracks = new_tracks
    mid.save(output_file)

    return os.path.isfile(output_file)


def rearrange_midi(
    midi_path: str,
    output_path: str,
    augmentations: list[list[int]],
) -> list[str]:
    """
    Augment a MIDI file with a given list of augmentations.
    """
    bpm = get_bpm(midi_path)
    generated_paths = []

    for aug in augmentations:
        new_aug = os.path.join(output_path, f"{'_'.join(map(str, aug))}.mid")
        split_beats = beat_split(midi_path)
        beat_join(split_beats, aug, bpm).write(new_aug)
        generated_paths.append(new_aug)

    return generated_paths


def beat_split(
    midi_path: str, bpm: int | None = None, remove_empty: bool = False
) -> dict:
    """
    Split a MIDI file into beats.

    Parameters
    ----------
    midi_path : str
        Path to the MIDI file.

    Returns
    -------
    dict
        A dictionary of beats, where each key is an integer representing the beat number, and each value is a dictionary containing the notes and beats for that beat.
    """
    if bpm is None:
        bpm = get_bpm(midi_path)
    tempo = mido.bpm2tempo(bpm)
    midi = pretty_midi.PrettyMIDI(midi_path)
    beat_timings = range(
        TICKS_PER_BEAT,
        mido.second2tick(midi.get_end_time(), TICKS_PER_BEAT, tempo) + TICKS_PER_BEAT,
        TICKS_PER_BEAT,
    )
    beats = {
        i: {
            "notes": [],
            "beats": [
                mido.MetaMessage(
                    "text",
                    text=f"beat {i}: {mido.tick2second(b - TICKS_PER_BEAT, TICKS_PER_BEAT, tempo):.1f}",
                    time=0,
                ),
                mido.MetaMessage(
                    "text",
                    text=f"beat {i+1}: {mido.tick2second(b, TICKS_PER_BEAT, tempo):.1f}",
                    time=TICKS_PER_BEAT,
                ),
            ],
        }
        for i, b in enumerate(beat_timings)
    }

    for instrument in midi.instruments:
        for note in instrument.notes:
            note_start_ticks = mido.second2tick(note.start, TICKS_PER_BEAT, tempo)

            for i, b in enumerate(beat_timings):
                if note_start_ticks < b:
                    note_offset = mido.tick2second(
                        b - TICKS_PER_BEAT, TICKS_PER_BEAT, tempo
                    )
                    note.start -= note_offset
                    note.end -= note_offset
                    beats[i]["notes"].append(note)
                    break

    if remove_empty:
        # Create a list of beat indices to remove
        beats_to_remove = []
        for i, beat in beats.items():
            if len(beat["notes"]) == 0:
                beats_to_remove.append(i)
                console.log(
                    f"\t\t[yellow italic]beat {i} has no notes, removing[/yellow italic]"
                )

        # Remove the empty beats after iteration is complete
        for i in beats_to_remove:
            del beats[i]

    return beats


def beat_join(
    beats: dict[int, dict], arrangement: list[int], bpm: int
) -> pretty_midi.PrettyMIDI:
    """
    Join a dictionary of beats into a single MIDI file.

    Parameters
    ----------
    beats : dict[int, dict]
        A dictionary of beats, where each key is an integer representing the beat number, and each value is a dictionary containing the notes and beats for that beat.
    arrangement: list[int]
        A list of integers representing the arrangement of the beats.
    bpm: int
        The tempo of the MIDI file in beats per minute.

    Returns
    -------
    pretty_midi.PrettyMIDI
        A PrettyMIDI object representing the joined MIDI file.
    """
    ts_beat = 60 / bpm
    pm = pretty_midi.PrettyMIDI(initial_tempo=bpm)
    inst = pretty_midi.Instrument(program=0, name="".join(map(str, arrangement)))

    # account for beats with no note-on events
    offset = 0
    for i, a in enumerate(arrangement):
        if a not in beats:
            console.log(f"[yellow]beat {a} not found in beats, skipping[/yellow]")
            offset = ts_beat
            continue
        for note in beats[a]["notes"]:
            new_note = pretty_midi.Note(
                velocity=note.velocity,
                pitch=note.pitch,
                start=note.start + i * ts_beat + offset,
                end=note.end + i * ts_beat + offset,
            )
            inst.notes.append(new_note)
        offset = 0
    pm.instruments.append(inst)

    return pm


def remove_notes(
    midi_path: str,
    output_path: str,
    config: MidiAugmentationConfig,
) -> list[str]:
    """
    remove notes from a midi file based on the provided augmentation configuration.

    Parameters
    ----------
    midi_path : str
        path to the input midi file.
    output_path : str
        directory to save output files.
    config : MidiAugmentationConfig
        configuration object specifying how notes should be removed.

    Returns
    -------
    list[str]
        paths to the new midi files.
    """
    if not os.path.exists(output_path):
        os.makedirs(output_path)

    midi = pretty_midi.PrettyMIDI(midi_path)

    # --- count notes ---
    num_notes_original = 0
    for instrument in midi.instruments:
        if not instrument.is_drum:
            num_notes_original += len(instrument.notes)

    if num_notes_original == 0:
        console.log(
            f"\t[yellow]no non-drum notes found in {basename(midi_path)}, cannot remove notes.[/yellow]"
        )
        return [midi_path]

    # --- calculate notes to remove ---
    notes_to_remove_total = 0
    if config.remove_percentage is not None:
        notes_to_remove_total = int(num_notes_original * config.remove_percentage)
    elif config.target_notes_remaining is not None:
        notes_to_remove_total = num_notes_original - config.target_notes_remaining
    else:
        console.log(
            f"\t[yellow]no removal criteria (percentage or target_notes_remaining) specified for {basename(midi_path)}.[/yellow]"
        )
        return [midi_path]

    if notes_to_remove_total <= 0:
        console.log(
            f"\t[yellow]calculated notes to remove is {notes_to_remove_total} for {basename(midi_path)}, no notes removed.[/yellow]"
        )
        # If target_notes_remaining was higher than current notes, or percentage was 0
        return [midi_path]

    notes_to_remove_total = min(notes_to_remove_total, num_notes_original)

    # determine actual steps for note removal based on config
    removal_steps = []
    if config.notes_removed_per_step and config.notes_removed_per_step > 0:
        current_removed_count = 0
        while current_removed_count < notes_to_remove_total:
            current_removed_count += config.notes_removed_per_step
            removal_steps.append(min(current_removed_count, notes_to_remove_total))
        if not removal_steps or removal_steps[-1] != notes_to_remove_total:
            # ensure the final target removal count is a step, if not already included
            if notes_to_remove_total > 0 and (
                not removal_steps or notes_to_remove_total > removal_steps[-1]
            ):
                removal_steps.append(notes_to_remove_total)
    elif (
        notes_to_remove_total > 0
    ):  # if no per_step, just one step for the total amount
        removal_steps.append(notes_to_remove_total)

    if not removal_steps and notes_to_remove_total > 0:
        # Fallback if logic above didn't produce steps but removal is intended
        removal_steps = [notes_to_remove_total]
    elif not removal_steps and notes_to_remove_total <= 0:
        console.log(
            f"\t[yellow]no removal steps defined for {basename(midi_path)} as notes_to_remove_total is {notes_to_remove_total}.[/yellow]"
        )
        return [midi_path]

    console.log(
        f"\tremoving up to {notes_to_remove_total} notes from {basename(midi_path)} in steps: {removal_steps}"
    )

    new_files = []
    # get all non-drum note indices once
    # list of (instrument_idx, note_idx_in_instrument)
    all_note_indices_in_original_midi = []
    # maps flat index to note object for easier access if needed later
    note_obj_map = []
    for i, instrument in enumerate(midi.instruments):
        if not instrument.is_drum:
            for j, note in enumerate(instrument.notes):
                all_note_indices_in_original_midi.append((i, j))
                note_obj_map.append(note)

    if not all_note_indices_in_original_midi:
        return []  # Should have been caught by num_notes_original == 0

    num_variations = (
        config.num_variations_per_step if config.num_variations_per_step else 1
    )

    for version_num in range(num_variations):
        # for each variation, we need a new random permutation of notes to remove
        # these are indices into the `all_note_indices_in_original_midi` list
        permuted_global_indices = np.random.permutation(
            len(all_note_indices_in_original_midi)
        )

        for num_to_remove_this_step in removal_steps:
            if (
                num_to_remove_this_step == 0
            ):  # Skip if a step is 0 (e.g. if notes_removed_per_step > notes_to_remove_total initially)
                continue

            # select the first 'num_to_remove_this_step' from the permuted list
            global_indices_to_remove_for_this_step_version = permuted_global_indices[
                :num_to_remove_this_step
            ]

            # convert these global indices to a set of (instrument_idx, note_idx_in_instrument) for quick lookup
            actual_notes_to_omit_coords = set()
            for global_idx in global_indices_to_remove_for_this_step_version:
                actual_notes_to_omit_coords.add(
                    all_note_indices_in_original_midi[global_idx]
                )

            new_pm_obj = pretty_midi.PrettyMIDI(
                initial_tempo=get_bpm(midi_path), resolution=TICKS_PER_BEAT
            )

            for original_instrument_idx, instrument in enumerate(midi.instruments):
                new_inst = pretty_midi.Instrument(
                    program=instrument.program,
                    is_drum=instrument.is_drum,
                    name=f"{basename(midi_path).split('.')[0]}_v{version_num+1:02d}_r{num_to_remove_this_step:02d}",
                )
                if instrument.is_drum:
                    new_inst.notes.extend(instrument.notes)  # copy drum notes as is
                else:
                    for original_note_idx, note in enumerate(instrument.notes):
                        if (
                            original_instrument_idx,
                            original_note_idx,
                        ) not in actual_notes_to_omit_coords:
                            new_inst.notes.append(
                                note
                            )  # note objects are copied by pretty_midi when appending

                if new_inst.notes:  # only add instrument if it has notes
                    new_pm_obj.instruments.append(new_inst)

            if not any(not i.is_drum and i.notes for i in new_pm_obj.instruments):
                console.log(
                    f"[yellow]variant v{version_num+1:02d}_r{num_to_remove_this_step:02d} for {basename(midi_path)} resulted in no non-drum notes, skipping.[/yellow]"
                )
                continue

            pf_new = os.path.join(
                output_path,
                f"{basename(midi_path).split('.')[0]}_v{version_num+1:02d}_r{num_to_remove_this_step:02d}.mid",
            )
            new_pm_obj.write(pf_new)
            new_files.append(pf_new)

    return new_files


def generate_random_midi(
    num_bars: int, bpm: int, ticks_per_beat: int = TICKS_PER_BEAT
) -> mido.MidiTrack:
    """
    generate a mido track with random midi notes.

    Parameters
    ----------
    num_bars : int
        number of bars to generate.
    bpm : int
        beats per minute for tempo calculation.
    ticks_per_beat : int, optional
        midi ticks per beat resolution, by default TICKS_PER_BEAT.

    Returns
    -------
    mido.MidiTrack
        a single track containing the generated midi events.
    """
    # calculate total duration in seconds assuming 4/4 time
    seconds_per_beat = 60.0 / bpm
    beats_per_bar = 4
    total_seconds = num_bars * beats_per_bar * seconds_per_beat

    # create a pretty_midi object and instrument
    pm = pretty_midi.PrettyMIDI(initial_tempo=bpm)
    instrument = pretty_midi.Instrument(program=0)

    # generate random notes
    # average 2 notes per beat
    num_notes = int(num_bars * beats_per_bar * 2)
    min_pitch, max_pitch = 48, 84  # C3 to C6
    min_vel, max_vel = 50, 100
    min_dur, max_dur = 0.1, seconds_per_beat  # sixteenth note to quarter note duration

    for _ in range(num_notes):
        start_time = np.random.uniform(
            0, total_seconds * 0.95
        )  # avoid notes right at the end
        duration = np.random.uniform(min_dur, max_dur)
        end_time = min(
            start_time + duration, total_seconds
        )  # ensure note ends within duration

        # skip notes with near-zero duration after clamping
        if end_time - start_time < 0.01:
            continue

        pitch = np.random.randint(min_pitch, max_pitch + 1)
        velocity = np.random.randint(min_vel, max_vel + 1)

        note = pretty_midi.Note(
            velocity=velocity, pitch=pitch, start=start_time, end=end_time
        )
        instrument.notes.append(note)

    pm.instruments.append(instrument)

    # convert pretty_midi notes to mido messages
    tempo = mido.bpm2tempo(bpm)
    events = []
    for note in instrument.notes:
        start_tick = mido.second2tick(note.start, ticks_per_beat, tempo)
        end_tick = mido.second2tick(note.end, ticks_per_beat, tempo)
        # ensure end_tick is after start_tick
        if end_tick <= start_tick:
            end_tick = start_tick + 1  # minimum duration of 1 tick

        events.append(
            (
                start_tick,
                mido.Message(
                    "note_on", note=note.pitch, velocity=note.velocity, time=0
                ),
            )
        )
        events.append(
            (end_tick, mido.Message("note_off", note=note.pitch, velocity=0, time=0))
        )

    # sort events by absolute tick time
    events.sort(key=lambda x: x[0])

    # create mido track and convert absolute ticks to relative delta times
    track = mido.MidiTrack()
    last_tick = 0
    for tick, message in events:
        delta_time = int(round(tick - last_tick))  # use int round for delta
        message.time = max(0, delta_time)  # ensure time is non-negative
        track.append(message)
        last_tick = tick

    return track


def get_average_velocity(file_path: str) -> int:
    """
    Calculate the average velocity of all non-drum notes in a MIDI file.

    Parameters
    ----------
    file_path : str
        Path to the MIDI file.

    Returns
    -------
    float
        Average velocity of all non-drum notes in the file.
        Returns 0 if no non-drum notes are found.
    """
    try:
        midi_data = pretty_midi.PrettyMIDI(file_path)

        # Get all non-drum instruments
        non_drum_instruments = [
            inst for inst in midi_data.instruments if not inst.is_drum
        ]

        # Collect all velocities from non-drum notes
        all_velocities = []
        for instrument in non_drum_instruments:
            all_velocities.extend([note.velocity for note in instrument.notes])

        # Calculate average velocity
        if all_velocities:
            return int(sum(all_velocities) / len(all_velocities))
        else:
            console.log(f"no non-drum notes found in {basename(file_path)}")
            return 0

    except Exception as e:
        console.log(
            f"error calculating average velocity for {basename(file_path)}: {e}"
        )
        return 0


def ramp_vel(file_paths: list[str], target_vel: int, bpm: int) -> None:
    """
    ramp the velocity of notes across multiple midi files towards a target velocity,
    applying scaling on a beat-by-beat basis.

    the scaling is applied such that the average velocity of the beats ramps linearly
    from the average velocity of the first beat (of the first file) to the target_vel
    for the last beat (of the last file). velocity scaling is relative, preserving
    the dynamics within each beat. each file is divided into 8 conceptual beats.

    Parameters
    ----------
    file_paths : list[str]
        list of paths to the midi files to process. files are modified in-place.
    target_vel : int
        the target average velocity for the last beat of the last file. must be between 1 and 127.
    bpm : int
        beats per minute, used to determine beat durations.
    """
    if not file_paths:
        return

    if not 1 <= target_vel <= 127:
        console.log("[red]error: target_vel must be between 1 and 127.[/red]")
        return

    if bpm <= 0:
        console.log("[red]error: bpm must be positive.[/red]")
        return

    num_files = len(file_paths)
    midi_datas = []
    total_duration_sec = 0
    file_start_times = [0.0] * num_files
    try:
        for i, fp in enumerate(file_paths):
            midi_data = pretty_midi.PrettyMIDI(fp)
            midi_datas.append(midi_data)
            file_start_times[i] = total_duration_sec
            total_duration_sec += midi_data.get_end_time()
    except Exception as e:
        console.log(f"[red]error loading midi file: {e}[/red]")
        return

    seconds_per_beat = 60.0 / bpm
    num_beats_per_file = 8
    all_beat_boundaries = []  # stores absolute start times of each beat
    notes_by_beat = {}  # key: global_beat_index, value: list of notes
    all_notes_references = []  # stores (note_object, global_beat_index)

    current_abs_time = 0.0
    global_beat_index = 0

    for i, midi_data in enumerate(midi_datas):
        file_duration = midi_data.get_end_time()
        file_start_time = file_start_times[i]

        # define beat boundaries for this file
        for beat_num in range(num_beats_per_file):
            beat_start_abs = current_abs_time + beat_num * seconds_per_beat
            # the last beat extends to the end of the file
            if beat_num == num_beats_per_file - 1:
                beat_end_abs = file_start_time + file_duration
            else:
                beat_end_abs = current_abs_time + (beat_num + 1) * seconds_per_beat

            # ensure beat end doesn't exceed file duration (relevant for files shorter than 8 beats)
            beat_end_abs = min(beat_end_abs, file_start_time + file_duration)

            all_beat_boundaries.append(beat_start_abs)
            notes_by_beat[global_beat_index] = []

            # check if this beat has any duration before proceeding
            if beat_end_abs > beat_start_abs:
                # assign notes to this global beat
                for inst in midi_data.instruments:
                    if not inst.is_drum:
                        for note in inst.notes:
                            note_start_abs = file_start_time + note.start
                            # assign note if its start time falls within this beat
                            # use >= for start and < for end boundary
                            if beat_start_abs <= note_start_abs < beat_end_abs:
                                notes_by_beat[global_beat_index].append(note)
                                all_notes_references.append((note, global_beat_index))

            global_beat_index += 1
            # stop adding beats if we've covered the file's duration
            if beat_end_abs >= file_start_time + file_duration:
                break

        current_abs_time += file_duration  # advance absolute time marker

    # add final boundary for lookups
    if all_beat_boundaries:
        all_beat_boundaries.append(total_duration_sec)

    total_global_beats = len(notes_by_beat)
    if total_global_beats == 0:
        console.log("\t[orange]no non-drum notes found in any beats.[/orange]")
        return

    # calculate average velocity per global beat
    avg_vels_per_beat = [0.0] * total_global_beats
    for beat_idx in range(total_global_beats):
        notes_in_beat = notes_by_beat[beat_idx]
        if notes_in_beat:
            avg_vels_per_beat[beat_idx] = sum(n.velocity for n in notes_in_beat) / len(
                notes_in_beat
            )
        else:
            # use the previous beat's average or a default if it's the first beat or prev is also 0
            if beat_idx > 0 and avg_vels_per_beat[beat_idx - 1] > 0:
                avg_vels_per_beat[beat_idx] = avg_vels_per_beat[beat_idx - 1]
            else:
                # try to find the next beat with notes
                found_next = False
                for next_idx in range(beat_idx + 1, total_global_beats):
                    notes_in_next_beat = notes_by_beat[next_idx]
                    if notes_in_next_beat:
                        avg_vels_per_beat[beat_idx] = sum(
                            n.velocity for n in notes_in_next_beat
                        ) / len(notes_in_next_beat)
                        found_next = True
                        break
                if not found_next:
                    avg_vels_per_beat[beat_idx] = 64  # fallback default

    # handle cases where average velocity calculation resulted in 0 (e.g., empty beats propagated)
    for i, avg_vel in enumerate(avg_vels_per_beat):
        if avg_vel <= 0:
            console.log(
                f"\t[orange]warning: beat {i} has zero or invalid average velocity. using 64.[/orange]"
            )
            avg_vels_per_beat[i] = 64  # use a default neutral velocity

    # calculate target velocities and scaling factors per beat
    start_avg_vel = avg_vels_per_beat[0]
    scaling_factors_per_beat = [1.0] * total_global_beats

    if total_global_beats == 1:
        scaling_factors_per_beat[0] = (
            target_vel / start_avg_vel if start_avg_vel > 0 else 1.0
        )
    else:
        for i in range(total_global_beats):
            # linear ramp for target average velocity
            target_avg_vel_i = start_avg_vel + (target_vel - start_avg_vel) * i / (
                total_global_beats - 1
            )

            # calculate scaling factor needed for this beat
            current_avg_vel = avg_vels_per_beat[i]
            if current_avg_vel > 0:
                factor = target_avg_vel_i / current_avg_vel
            else:  # avoid division by zero
                factor = 1.0  # no scaling if original average is 0
            scaling_factors_per_beat[i] = factor

    # apply scaling factors to notes
    for note, beat_idx in all_notes_references:
        scaling_factor = scaling_factors_per_beat[beat_idx]
        new_velocity = int(round(note.velocity * scaling_factor))
        # clamp velocity to midi range [1, 127]
        note.velocity = max(1, min(127, new_velocity))

    # save modified midi files
    for i, file_path in enumerate(file_paths):
        try:
            midi_datas[i].write(file_path)
            # find first and last beat index for this file for logging
            first_beat_idx = -1
            last_beat_idx = -1
            file_start_time = file_start_times[i]
            file_end_time = file_start_time + midi_datas[i].get_end_time()

            if all_beat_boundaries:
                first_beat_idx = bisect_left(all_beat_boundaries, file_start_time)
                # Need to be careful with the end time; bisect_left finds insertion point
                # A note starting exactly at the beginning of the next file belongs to the next file
                last_beat_idx_candidate = bisect_left(
                    all_beat_boundaries, file_end_time
                )

                # Adjust if the end time is exactly a boundary
                if (
                    last_beat_idx_candidate > 0
                    and all_beat_boundaries[last_beat_idx_candidate] == file_end_time
                ):
                    last_beat_idx = last_beat_idx_candidate - 1
                # Adjust if the end time falls within the last beat's range
                elif (
                    last_beat_idx_candidate > 0
                    and all_beat_boundaries[last_beat_idx_candidate] > file_end_time
                ):
                    last_beat_idx = last_beat_idx_candidate - 1
                # Handle case where file ends exactly at the last boundary calculated
                elif last_beat_idx_candidate == len(all_beat_boundaries) - 1:
                    last_beat_idx = last_beat_idx_candidate - 1
                else:  # should generally not happen with current logic but as fallback
                    last_beat_idx = (
                        last_beat_idx_candidate
                        if last_beat_idx_candidate < total_global_beats
                        else total_global_beats - 1
                    )

                # Ensure last_beat_idx is valid
                last_beat_idx = max(0, min(last_beat_idx, total_global_beats - 1))

            if (
                first_beat_idx != -1
                and last_beat_idx != -1
                and first_beat_idx <= last_beat_idx
            ):
                avg_factor = np.mean(
                    scaling_factors_per_beat[first_beat_idx : last_beat_idx + 1]
                )
                console.log(
                    f"\tprocessed {basename(file_path)} (beats {first_beat_idx}-{last_beat_idx}) with avg scaling factor {avg_factor:.2f}"
                )
            else:
                console.log(
                    f"processed {basename(file_path)} (no beats identified for scaling factor reporting)"
                )

        except Exception as e:
            console.log(
                f"\t[red]error writing midi file {basename(file_path)}: {e}[/red]"
            )


def jitter(
    midi: pretty_midi.PrettyMIDI,
    specifier: str,
    limit: float,
    percentage: float,
    jitter_velocity: bool = False,
) -> pretty_midi.PrettyMIDI:
    """
    apply random timing and/or velocity jitter to a percentage of notes in a midi object.

    Parameters
    ----------
    midi : pretty_midi.PrettyMIDI
        the midi object to modify.
    specifier : str
        which part of the note timing to jitter: "start", "end", or "both".
    limit : float
        the maximum timing jitter amount in seconds (applied in both positive and negative directions).
    percentage : float
        the percentage of notes (0.0 to 1.0) to apply timing and/or velocity jitter to.
    jitter_velocity : bool, optional
        if true, apply velocity jitter to a separate random selection of notes (same percentage). defaults to false.

    Returns
    -------
    pretty_midi.PrettyMIDI
        the modified midi object.
    """
    if specifier not in ["start", "end", "both"]:
        raise ValueError("specifier must be one of 'start', 'end', or 'both'")

    all_notes = []
    instrument_map = []  # keep track of (instrument_index, note_index)

    for i, instrument in enumerate(midi.instruments):
        # skip drum tracks
        if instrument.is_drum:
            continue
        for j, note in enumerate(instrument.notes):
            all_notes.append(note)
            instrument_map.append((i, j))

    num_notes = len(all_notes)
    if num_notes == 0:
        return midi  # nothing to jitter

    num_to_jitter = int(num_notes * percentage)

    if num_to_jitter > 0:
        # --- Timing Jitter ---
        indices_to_jitter_time = np.random.choice(
            range(num_notes), num_to_jitter, replace=False
        )
        min_duration = 0.01  # minimum note duration in seconds

        for idx in indices_to_jitter_time:
            instrument_idx, note_idx = instrument_map[idx]
            note = midi.instruments[instrument_idx].notes[note_idx]

            start_orig = note.start
            end_orig = note.end

            new_start = start_orig
            new_end = end_orig

            if specifier in ["start", "both"]:
                jitter_amount = np.random.uniform(-limit, limit)
                new_start = max(0, start_orig + jitter_amount)  # ensure start >= 0

            if specifier in ["end", "both"]:
                jitter_amount = np.random.uniform(-limit, limit)
                # when jittering end, ensure it's after the (potentially modified) start
                new_end = max(new_start + min_duration, end_orig + jitter_amount)
            elif specifier == "start":
                # if only start is jittered, preserve original duration
                duration = end_orig - start_orig
                new_end = new_start + duration

            # final check to ensure end > start
            if new_end <= new_start:
                new_end = new_start + min_duration

            note.start = new_start
            note.end = new_end

    if jitter_velocity and num_to_jitter > 0:
        # --- Velocity Jitter ---
        indices_to_jitter_vel = np.random.choice(
            range(num_notes), num_to_jitter, replace=False
        )

        for idx in indices_to_jitter_vel:
            instrument_idx, note_idx = instrument_map[idx]
            note = midi.instruments[instrument_idx].notes[note_idx]

            original_velocity = note.velocity
            # calculate velocity change limit (30%)
            velocity_change_limit = original_velocity * 0.30
            # generate random velocity jitter
            velocity_jitter = np.random.uniform(
                -velocity_change_limit, velocity_change_limit
            )
            # calculate new velocity and clamp to valid range [0, 127]
            new_velocity = int(round(original_velocity + velocity_jitter))
            new_velocity = max(0, min(127, new_velocity))

            note.velocity = new_velocity

    return midi<|MERGE_RESOLUTION|>--- conflicted
+++ resolved
@@ -14,16 +14,7 @@
 
 from . import basename, console
 
-<<<<<<< HEAD
-project_root = os.path.abspath(os.path.join(os.getcwd(), ".."))
-if project_root not in sys.path:
-    sys.path.insert(0, project_root)
-    from utils.constants import TICKS_PER_BEAT
-else:
-    from src.utils.constants import TICKS_PER_BEAT
-=======
 from utils.constants import TICKS_PER_BEAT
->>>>>>> e7053c3a
 
 
 @dataclass
