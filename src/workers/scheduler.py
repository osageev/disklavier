--- conflicted
+++ resolved
@@ -59,12 +59,9 @@
         similarity: Optional[float] = None,
     ) -> Tuple[float, float, int]:
         midi_in = mido.MidiFile(pf_midi)
-<<<<<<< HEAD
 
         # --- calculate offset ---
-=======
         # --- determine times ---
->>>>>>> e7053c3a
         # number of seconds/ticks from the start of playback to start playing the file
         if (
             self.recording_mode
@@ -95,17 +92,10 @@
                     )
         else:
             ts_offset, tt_offset = self._get_next_transition()
-<<<<<<< HEAD
-        tt_abs: int = tt_offset  # track the absolute time since system start
-        tt_sum: int = 0  # track the sum of all notes in the segment
-        tt_max_abs: int = (
-            tt_offset  # track the maximum absolute tick time in this segment
-=======
         tt_abs: int = tt_offset  # absolute time since system start
         tt_sum: int = 0  # sum of all notes in the segment
         tt_max_abs_in_segment: int = (
             tt_offset  # maximum absolute tick time in the segment
->>>>>>> e7053c3a
         )
 
         if midi_in.ticks_per_beat != TICKS_PER_BEAT:
@@ -117,12 +107,8 @@
             f"{self.tag} adding file {self.n_files_queued} to queue '{pf_midi}' with offset {tt_offset} ({ts_offset:.02f} s -> {self.td_start + timedelta(seconds=ts_offset):%H:%M:%S.%f})"
         )
 
-<<<<<<< HEAD
-        # --- add messages to player queue ---
-=======
         # --- add messages to queue(s) ---
         # add messages to queue first so that the player has access ASAP
->>>>>>> e7053c3a
         for track in midi_in.tracks:
             if track[0].type == "track_name":
                 if track[0].name == "metronome":
