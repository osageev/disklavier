--- conflicted
+++ resolved
@@ -70,13 +70,10 @@
         self.p_dataset = dataset_path
         self.p_playlist = playlist_path
         self.rng = np.random.default_rng(self.params.seed)
-<<<<<<< HEAD
         if self.params.metric in self.model_list:
             self.model = self.load_model()
         if not hasattr(self, "match"):
             self.params.match = "current"
-=======
->>>>>>> 382a4935
 
         if self.verbose:
             console.log(f"{self.tag} settings:\n{self.__dict__}")
@@ -486,21 +483,13 @@
         # load relevant graph files
         # TODO: build this path programmatically
         graph_path = os.path.join(
-<<<<<<< HEAD
-            "data", "datasets", "20250320", "graphs", f"{seed_track}.json"
-=======
             os.path.dirname(self.p_dataset), "graphs", f"{seed_track}.json"
->>>>>>> 382a4935
         )
         console.log(f"{self.tag} loading source graph from '{graph_path}'")
         with open(graph_path, "r") as f:
             graph_json = json.load(f)
 
-<<<<<<< HEAD
         graph = nx.node_link_graph(graph_json, edges="edges") # type: ignore
-=======
-        graph = nx.node_link_graph(graph_json, edges="edges")  # type: ignore
->>>>>>> 382a4935
 
         # Try each of the top segments until a path is found
         for i, (target_segment, target_similarity) in enumerate(top_segments):
@@ -728,35 +717,7 @@
                 console.log(
                     f"{self.tag} got {self.params.metric} embedding {embedding.shape}"
                 )
-<<<<<<< HEAD
         
-=======
-
-                # if self.params.metric != "specdiff" and self.model is not None:
-                #     console.log(
-                #         f"{self.tag} applying {self.params.metric} model to embedding"
-                #     )
-                #     embedding = (
-                #         self.model(torch.from_numpy(embedding), return_hidden=True)
-                #         .detach()
-                #         .numpy()
-                #     )
-                #     console.log(
-                #         f"{self.tag} got {self.params.metric} embedding {embedding.shape}"
-                #     )
-            case "clamp":
-                raise NotImplementedError("CLaMP model is not currently supported")
-            case "pitch-histogram":
-                if self.verbose:
-                    console.log(f"{self.tag} using pitch histogram metric")
-                embedding = PrettyMIDI(pf_midi).get_pitch_class_histogram(True, True)
-                embedding = embedding.reshape(1, -1)
-                console.log(f"{self.tag} {embedding}")
-            case _:
-                console.log(f"{self.tag} unsupported metric: {self.params.metric}")
-                raise ValueError(f"{self.tag} unsupported metric: {self.params.metric}")
-
->>>>>>> 382a4935
         return embedding
 
     def augment_recording(self, pf_midi: str) -> str:
