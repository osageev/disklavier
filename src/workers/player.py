--- conflicted
+++ resolved
@@ -99,11 +99,7 @@
 
             if self._last_factor != self._velocity_adjustment_factor:
                 console.log(
-<<<<<<< HEAD
                     f"{self.tag}[grey30]\tnew adjustment factor: {self._velocity_adjustment_factor:.2f}[/grey30]"
-=======
-                    f"{self.tag} adjustment factor: {self._velocity_adjustment_factor:.2f}"
->>>>>>> e7053c3a
                 )
 
     def _calculate_velocity_adjustment_factor(self):
